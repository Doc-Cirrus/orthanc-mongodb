--- conflicted
+++ resolved
@@ -19,7 +19,6 @@
 
 ## Automatic build using script
 
-<<<<<<< HEAD
 On Debian/Ubuntu update compiler using install_gcc_9.sh script.
 
 After run build.sh script.
@@ -38,7 +37,7 @@
 ## General Packages
 ```bash
 yum -y install centos-release-scl centos-release-scl-rh epel-release
-yum -y install make devtoolset-8 libuuid-devel openssl-devel cyrus-sasl-devel cmake3 zlib-devel python3-pip
+yum -y install make devtoolset-9 libuuid-devel openssl-devel cyrus-sasl-devel cmake3 zlib-devel python3-pip
 pip3 install conan
 conan profile update settings.compiler.libcxx=libstdc++11 default
 conan profile update settings.compiler.libcxx=libstdc++11 default
@@ -48,27 +47,10 @@
 ```bash
 mkdir -p orthanc-mongodb/build
 cd orthanc-mongodb/build
-scl enable devtoolset-8 "conan install .."
-scl enable devtoolset-8 "cmake3 -DCMAKE_CXX_FLAGS='-fPIC' -DCMAKE_INSTALL_PREFIX=/usr -DCMAKE_BUILD_TYPE=Release -DCMAKE_PREFIX_PATH=/usr/local -DORTHANC_ROOT=/usr/include .."
-scl enable devtoolset-8 "make"
-scl enable devtoolset-8 "sudo make install"
-=======
-### CentOS/RHEL 7 Build Instructions
-
-## General Packages
-```bash
-yum -y install centos-release-scl centos-release-scl-rh epel-release
-yum -y install make devtoolset-9 libuuid-devel openssl-devel cyrus-sasl-devel cmake3 zlib-devel
-```
-
-## Build of this orthanc-mongodb plugin
-```bash
-mkdir -p orthanc-mongodb/build
-cd orthanc-mongodb/build
-scl enable devtoolset-9 "cmake3 -DCMAKE_CXX_FLAGS='-fPIC' -DCMAKE_INSTALL_PREFIX=/usr/local -DCMAKE_BUILD_TYPE=Release -DCMAKE_PREFIX_PATH=/usr/local -DLINK_STATIC_LIBS=ON -DAUTO_INSTALL_DEPENDENCIES=ON -DBUILD_TESTS=ON -DORTHANC_ROOT=/usr/src/Orthanc-1.9.1 .."
+scl enable devtoolset-9 "conan install .."
+scl enable devtoolset-9 "cmake3 -DCMAKE_CXX_FLAGS='-fPIC' -DCMAKE_INSTALL_PREFIX=/usr -DCMAKE_BUILD_TYPE=Release -DCMAKE_PREFIX_PATH=/usr/local -DORTHANC_ROOT=/usr/include .."
 scl enable devtoolset-9 "make"
 scl enable devtoolset-9 "sudo make install"
->>>>>>> 1761c2f9
 ```
 
 * ```ORTHANC_ROOT``` - the Orthanc server sources root, which contains the extracted Orthanc package
@@ -78,49 +60,18 @@
 
 ## General Packages
 ```bash
-<<<<<<< HEAD
 apt -y install build-essential unzip cmake make libsasl2-dev uuid-dev libssl-dev zlib1g-dev git curl python3
 apt -y install python3-pip
 pip3 install conan
 conan profile update settings.compiler.libcxx=libstdc++11 default
-=======
-yum -y install epel-release
-yum -y install make cmake libuuid-devel openssl-devel cyrus-sasl-devel zlib-devel gcc gcc-c++ python2
-```
-
-## Build of this orthanc-mongodb plugin
-```bash
-PYTHON_EXECUTABLE=/bin/python2
-export PYTHON_EXECUTABLE
-mkdir -p orthanc-mongodb/build
-cd orthanc-mongodb/build
-cmake -DCMAKE_CXX_FLAGS='-fPIC' -DCMAKE_INSTALL_PREFIX=/usr/local -DCMAKE_BUILD_TYPE=Release -DCMAKE_PREFIX_PATH=/usr/local -DLINK_STATIC_LIBS=ON -DAUTO_INSTALL_DEPENDENCIES=ON -DBUILD_TESTS=ON -DORTHANC_ROOT=/usr/src/Orthanc-1.9.1 ..
-make
-sudo make install
-```
-
-* ```ORTHANC_ROOT``` - the Orthanc server sources root, which contains the extracted Orthanc package
-* ```BUILD_TESTS``` - option to build tests, default off
-
-### Debian 9 Build Instructions (static build)
-
-## General Packages
-```bash
-apt -y install build-essential unzip cmake make libsasl2-dev uuid-dev libssl-dev zlib1g-dev git curl
->>>>>>> 1761c2f9
 ```
 
 ## Build of this orthanc-mongodb plugin
 ```bash
 mkdir -p orthanc-mongodb/build
 cd orthanc-mongodb/build
-<<<<<<< HEAD
 conan install ..
 cmake -DCMAKE_CXX_FLAGS='-fPIC' -DCMAKE_INSTALL_PREFIX=/usr -DLINK_STATIC_LIBS=TRUE -DCMAKE_BUILD_TYPE=Release -DCMAKE_PREFIX_PATH=/usr/local ..
-=======
-
-cmake -DCMAKE_CXX_FLAGS='-fPIC' -DCMAKE_INSTALL_PREFIX=/usr -DCMAKE_BUILD_TYPE=Release -DCMAKE_PREFIX_PATH=/usr/local -DLINK_STATIC_LIBS=ON -DAUTO_INSTALL_DEPENDENCIES=ON -DBUILD_TESTS=ON -DORTHANC_ROOT=/usr/src/Orthanc-1.9.1 ..
->>>>>>> 1761c2f9
 make
 ```
 
