--- conflicted
+++ resolved
@@ -2,24 +2,15 @@
 
 project(OrthancMongoDB CXX)
 
-<<<<<<< HEAD
-set(ORTHANC_ROOT "${PROJECT_SOURCE_DIR}/../Orthanc-1.7.3/OrthancServer/" CACHE STRING "Orthanc server sources root.")
-=======
 set(ORTHANC_ROOT "${PROJECT_SOURCE_DIR}/../Orthanc-1.8.0" CACHE STRING "Orthanc server sources root.")
->>>>>>> 9854fa08
 set(BUILD_TESTS OFF CACHE BOOL "Option to build tests.")
 set(BUILD_WITH_GCOV OFF CACHE BOOL "Option to build with gcov for the code coverage.")
 set(LINK_STATIC_LIBS OFF CACHE BOOL "Option to link against static mongo-c-driver and mongo-cxx-driver.")
 set(AUTO_INSTALL_DEPENDENCIES OFF CACHE BOOL "Option to install some required libraries automatically. Libraries wiill be installed in project build folder.")
 
 set(ORTHANC_OPTIMAL_VERSION_MAJOR    1)
-<<<<<<< HEAD
-set(ORTHANC_OPTIMAL_VERSION_MINOR    7)
-set(ORTHANC_OPTIMAL_VERSION_REVISION 3)
-=======
 set(ORTHANC_OPTIMAL_VERSION_MINOR    8)
 set(ORTHANC_OPTIMAL_VERSION_REVISION 0)
->>>>>>> 9854fa08
 
 message("-- Orthanc Root: ${ORTHANC_ROOT}")
 
